"""Core models for the ad server."""
import datetime
import html
import logging
import math
import re
import uuid
from collections import Counter
from collections import defaultdict
from collections import OrderedDict

import bleach
from django.conf import settings
from django.core.validators import MaxValueValidator
from django.core.validators import MinValueValidator
from django.db import IntegrityError
from django.db import models
from django.db import transaction
from django.template import engines
from django.template.loader import get_template
from django.urls import reverse
from django.utils import timezone
from django.utils.html import mark_safe
from django.utils.text import slugify
from django.utils.translation import ugettext_lazy as _
from django_countries import countries
from django_countries.fields import CountryField
from django_extensions.db.models import TimeStampedModel
from jsonfield import JSONField
from user_agents import parse

from .constants import ALL_CAMPAIGN_TYPES
from .constants import CAMPAIGN_TYPES
from .constants import CLICKS
from .constants import IMPRESSION_TYPES
from .constants import OFFERS
from .constants import PAID_CAMPAIGN
from .constants import PUBLISHER_PAYOUT_METHODS
from .constants import VIEWS
from .utils import anonymize_ip_address
from .utils import calculate_ctr
from .utils import calculate_ecpm
from .utils import generate_absolute_url
from .utils import get_ad_day
from .utils import get_client_id
from .utils import get_client_ip
from .utils import get_client_user_agent
from .utils import get_geolocation
from .validators import TargetingParametersValidator

log = logging.getLogger(__name__)  # noqa


def default_flight_end_date():
    return datetime.date.today() + datetime.timedelta(days=30)


class IndestructibleQuerySet(models.QuerySet):

    """A queryset object without the delete option."""

    def delete(self):
        """Always raises ``IntegrityError``."""
        raise IntegrityError


class IndestructibleManager(models.Manager):

    """A model manager that generates ``IndestructibleQuerySets``."""

    def get_queryset(self):
        return IndestructibleQuerySet(self.model, using=self._db)


class IndestructibleModel(models.Model):

    """A model that disallows the delete method or deleting at the queryset level."""

    objects = IndestructibleManager()

    def delete(self, using=None, keep_parents=False):
        """Always raises ``IntegrityError``."""
        raise IntegrityError

    class Meta:
        abstract = True


class Publisher(TimeStampedModel, IndestructibleModel):

    """
    A publisher that displays advertising from the ad server.

    A publisher represents a site or collection of sites that displays advertising.
    Advertisers can opt-in to displaying ads on different publishers.

    An example of a publisher would be Read the Docs, our first publisher.
    """

    name = models.CharField(_("Name"), max_length=200)
    slug = models.SlugField(_("Publisher Slug"), max_length=200)

    revenue_share_percentage = models.FloatField(
        default=70.0,
        validators=[MinValueValidator(0), MaxValueValidator(100)],
        help_text=_("Percentage of advertising revenue shared with this publisher"),
    )

    default_keywords = models.CharField(
        _("Default keywords"),
        max_length=250,
        help_text=_("A CSV of default keywords for this property. Used for targeting."),
        default="",
        blank=True,
    )

    unauthed_ad_decisions = models.BooleanField(
        default=True,
        help_text=_(
            "Whether this publisher allows unauthenticated ad decision API requests (eg. JSONP)"
        ),
    )

    # Default to False so that we can use this as an "approved" flag for publishers
    allow_paid_campaigns = models.BooleanField(_("Allow paid campaigns"), default=False)
    allow_affiliate_campaigns = models.BooleanField(
        _("Allow affiliate campaigns"), default=False
    )
    allow_community_campaigns = models.BooleanField(
        _("Allow community campaigns"), default=True
    )
    allow_house_campaigns = models.BooleanField(
        _("Allow house campaigns"), default=True
    )

    # Payout information
    payout_method = models.CharField(
        max_length=100,
        choices=PUBLISHER_PAYOUT_METHODS,
        blank=True,
        null=True,
        default=None,
    )
    stripe_connected_account_id = models.CharField(
        _("Stripe connected account ID"),
        max_length=200,
        blank=True,
        null=True,
        default=None,
    )
    open_collective_name = models.CharField(
        _("Open Collective name"), max_length=200, blank=True, null=True, default=None
    )
    paypal_email = models.EmailField(
        _("PayPal email address"), blank=True, null=True, default=None
    )

    # DEPRECATED - this has no effect and will be removed in a future update
    paid_campaigns_only = models.BooleanField(
        default=True, help_text=_("Only show paid campaigns for this publisher")
    )

    # This overrides settings.ADSERVER_RECORD_VIEWS for a specific publisher
    # Details of each ad view are written to the database.
    # Setting this can result in some performance degradation and a bloated database,
    # but note that all Offers are stored by default.
    record_views = models.BooleanField(
        default=True,
        help_text=_("Record each ad view from this publisher to the database"),
    )
    record_placements = models.BooleanField(
        default=False, help_text=_("Record placement impressions for this publisher")
    )

    class Meta:
        ordering = ("name",)

    def __str__(self):
        """Simple override."""
        return self.name

    def get_absolute_url(self):
        return reverse("publisher_report", kwargs={"publisher_slug": self.slug})

    @property
    def keywords(self):
        """
        Parses database keywords and ensures consistency.

        - Lowercases all tags
        - Converts underscores to hyphens
        - Slugifies tags
        - Removes empty tags

        Similar logic to RTD ``readthedocs.projects.tag_utils.rtd_parse_tags``.
        """
        if self.default_keywords:
            return_keywords = []
            keyword_list = self.default_keywords.split(",")
            for keyword in keyword_list:
                keyword = keyword.lower().replace("_", "-")
                keyword = slugify(keyword)
                if keyword:
                    return_keywords.append(keyword)
            return return_keywords
        return []

    def daily_reports(
<<<<<<< HEAD
        self, start_date=None, end_date=None, campaign_type=None, div_id=None
=======
        self, start_date=None, end_date=None, campaign_type=None, advertiser=None
>>>>>>> a1249794
    ):
        """
        Generates a report of clicks, views, & cost for a given time period for the Publisher.

        :param start_date: the start date to generate the report (or all time)
        :param end_date: the end date for the report (ignored if no `start_date`)
        :param campaign_type: only return campaigns of a specific type (eg. house, paid)
        :param div_id: filter ads based on div_id
        :return: A dictionary containing a list of days for the report
            and an aggregated total
        """
        report = {"days": [], "total": {}}

        impressions = AdImpression.objects.filter(publisher=self)

        # When passed in from the placement report, div_id will be an empty string, not None
        # So we differentiate between None and "" here
        if div_id is not None:
            impressions = PlacementImpression.objects.filter(publisher=self)
            if div_id:
                impressions = impressions.filter(div_id=div_id)

        if start_date:
            impressions = impressions.filter(date__gte=start_date)
            if end_date:
                impressions = impressions.filter(date__lte=end_date)
        if campaign_type and campaign_type in ALL_CAMPAIGN_TYPES:
            impressions = impressions.filter(
                advertisement__flight__campaign__campaign_type=campaign_type
            )

        if advertiser:
            impressions = impressions.filter(
                advertisement__flight__campaign__advertiser__slug=advertiser
            )

        impressions = impressions.select_related(
            "advertisement", "advertisement__flight"
        )

        days = OrderedDict()
        for impression in impressions:
            if impression.date not in days:
                days[impression.date] = defaultdict(int)

            days[impression.date]["date"] = impression.date
            days[impression.date]["views"] += impression.views
            days[impression.date]["clicks"] += impression.clicks
            days[impression.date]["revenue"] += (
                impression.clicks * float(impression.advertisement.flight.cpc)
            ) + (impression.views * float(impression.advertisement.flight.cpm) / 1000.0)
            days[impression.date]["revenue_share"] = days[impression.date][
                "revenue"
            ] * (self.revenue_share_percentage / 100.0)
            days[impression.date]["our_revenue"] = (
                days[impression.date]["revenue"]
                - days[impression.date]["revenue_share"]
            )
            days[impression.date]["ctr"] = calculate_ctr(
                days[impression.date]["clicks"], days[impression.date]["views"]
            )
            days[impression.date]["ecpm"] = calculate_ecpm(
                days[impression.date]["revenue"], days[impression.date]["views"]
            )

        report["days"] = days.values()

        report["total"]["views"] = sum(day["views"] for day in report["days"])
        report["total"]["clicks"] = sum(day["clicks"] for day in report["days"])
        report["total"]["revenue"] = sum(day["revenue"] for day in report["days"])
        report["total"]["revenue_share"] = sum(
            day["revenue_share"] for day in report["days"]
        )
        report["total"]["our_revenue"] = (
            report["total"]["revenue"] - report["total"]["revenue_share"]
        )
        report["total"]["ctr"] = calculate_ctr(
            report["total"]["clicks"], report["total"]["views"]
        )
        report["total"]["ecpm"] = calculate_ecpm(
            report["total"]["revenue"], report["total"]["views"]
        )

        return report

    def total_payout_sum(self):
        """The total amount ever paid out to this publisher."""
        total = self.payouts.all().aggregate(
            total=models.Sum("amount", output_field=models.DecimalField())
        )["total"]
        if total:
            return total
        return 0


class PublisherGroup(TimeStampedModel):

    """Group of publishers that can be targeted by advertiser's campaigns."""

    name = models.CharField(
        _("Name"), max_length=200, help_text=_("Visible to advertisers")
    )
    slug = models.SlugField(_("Publisher group slug"), max_length=200)

    publishers = models.ManyToManyField(
        Publisher,
        related_name="publisher_groups",
        blank=True,
        help_text=_("A group of publishers that can be targeted by advertisers"),
    )

    class Meta:
        ordering = ("name",)

    def __str__(self):
        """Simple override."""
        return self.name


class Advertiser(TimeStampedModel, IndestructibleModel):

    """An advertiser who buys advertising from the ad server."""

    name = models.CharField(_("Name"), max_length=200)
    slug = models.SlugField(_("Advertiser Slug"), max_length=200)

    stripe_customer_id = models.CharField(
        _("Stripe Customer ID"), max_length=200, blank=True, null=True, default=None
    )

    class Meta:
        ordering = ("name",)

    def __str__(self):
        """Simple override."""
        return self.name

    def get_absolute_url(self):
        return reverse("advertiser_report", kwargs={"advertiser_slug": self.slug})

    def daily_reports(self, start_date=None, end_date=None):
        """
        Generates a report of clicks, views, & cost for a given time period for the Advertiser.

        :param start_date: the start date to generate the report (or all time)
        :param end_date: the end date for the report (ignored if no `start_date`)
        :return: A dictionary containing a list of days for the report
            and an aggregated total
        """
        report = {"days": [], "total": {}}
        impressions = AdImpression.objects.filter(
            advertisement__flight__campaign__advertiser=self
        )
        if start_date:
            impressions = impressions.filter(date__gte=start_date)
            if end_date:
                impressions = impressions.filter(date__lte=end_date)
        impressions = impressions.select_related(
            "advertisement", "advertisement__flight"
        )

        days = OrderedDict()
        for impression in impressions:
            if impression.date not in days:
                days[impression.date] = defaultdict(int)

            days[impression.date]["date"] = impression.date
            days[impression.date]["views"] += impression.views
            days[impression.date]["clicks"] += impression.clicks
            days[impression.date]["cost"] += (
                impression.clicks * float(impression.advertisement.flight.cpc)
            ) + (impression.views * float(impression.advertisement.flight.cpm) / 1000.0)
            days[impression.date]["ctr"] = calculate_ctr(
                days[impression.date]["clicks"], days[impression.date]["views"]
            )
            days[impression.date]["ecpm"] = calculate_ecpm(
                days[impression.date]["cost"], days[impression.date]["views"]
            )

        report["days"] = days.values()

        report["total"]["views"] = sum(day["views"] for day in report["days"])
        report["total"]["clicks"] = sum(day["clicks"] for day in report["days"])
        report["total"]["cost"] = sum(day["cost"] for day in report["days"])
        report["total"]["ctr"] = calculate_ctr(
            report["total"]["clicks"], report["total"]["views"]
        )
        report["total"]["ecpm"] = calculate_ecpm(
            report["total"]["cost"], report["total"]["views"]
        )

        return report


class Campaign(TimeStampedModel, IndestructibleModel):

    """
    A collection of advertisements (:py:class:`~Advertisement`) from the same advertiser.

    A campaign is typically made up of one or more :py:class:`~Flight` which are themselves
    groups of advertisements including details common among the ads.

    Campaigns have a campaign type which distinguishes paid, house and community ads.

    Since campaigns contain important historical data around tracking how we bill
    and report to customers, they cannot be deleted once created.
    """

    name = models.CharField(_("Name"), max_length=200)
    slug = models.SlugField(_("Campaign Slug"), max_length=200)

    advertiser = models.ForeignKey(
        Advertiser,
        related_name="campaigns",
        on_delete=models.PROTECT,
        help_text=_("The advertiser for this campaign."),
    )

    publisher_groups = models.ManyToManyField(
        PublisherGroup,
        blank=True,
        help_text=_(
            "Ads for this campaign are eligible for display on publishers in any of these groups"
        ),
    )

    campaign_type = models.CharField(
        _("Campaign Type"),
        max_length=20,
        choices=CAMPAIGN_TYPES,
        default=PAID_CAMPAIGN,
        help_text=_(
            "Most campaigns are paid but ad server admins can configure other lower priority campaign types."
        ),
    )

    # Deprecated and scheduled for removal
    publishers = models.ManyToManyField(
        Publisher,
        related_name="campaigns",
        blank=True,
        help_text=_(
            "Ads for this campaign are eligible for display on these publishers"
        ),
    )

    class Meta:
        ordering = ("name",)

    def __str__(self):
        """Simple override."""
        return self.name

    def ad_count(self):
        return Advertisement.objects.filter(flight__campaign=self).count()

    def total_value(self):
        """Calculate total cost/revenue for all ads/flights in this campaign."""
        # Check for a cached value that would come from an annotated queryset
        if hasattr(self, "campaign_total_value"):
            return self.campaign_total_value or 0.0

        aggregation = Flight.objects.filter(campaign=self).aggregate(
            total_value=models.Sum(
                (models.F("total_clicks") * models.F("cpc"))
                + (models.F("total_views") * models.F("cpm") / 1000.0),
                output_field=models.FloatField(),
            )
        )["total_value"]

        return aggregation or 0.0

    def daily_reports(
        self, start_date=None, end_date=None, name_filter=None, inactive=True
    ):
        """
        Generates a report of clicks, views, & cost for a given time period for the Campaign.

        :param start_date: the start date to generate the report (or all time)
        :param end_date: the end date for the report (ignored if no `start_date`)
        :param name_filter: ignore ads that don't match the specified string
        :param inactive: if True, show inactive ads in addition to live ones
        :return: A dictionary containing a list of days for the report
            and an aggregated total
        """
        report = {"days": [], "total": {}}

        impressions = AdImpression.objects.filter(advertisement__flight__campaign=self)
        if name_filter:
            impressions = impressions.filter(advertisement__name__icontains=name_filter)
        if not inactive:
            impressions = impressions.filter(advertisement__live=True)
        if start_date:
            impressions = impressions.filter(date__gte=start_date)
            if end_date:
                impressions = impressions.filter(date__lte=end_date)
        impressions = impressions.select_related(
            "advertisement", "advertisement__flight"
        )

        days = OrderedDict()
        for impression in impressions:
            if impression.date not in days:
                days[impression.date] = defaultdict(int)

            days[impression.date]["date"] = impression.date
            days[impression.date]["views"] += impression.views
            days[impression.date]["clicks"] += impression.clicks
            days[impression.date]["cost"] += (
                impression.clicks * float(impression.advertisement.flight.cpc)
            ) + (impression.views * float(impression.advertisement.flight.cpm) / 1000.0)
            days[impression.date]["ctr"] = calculate_ctr(
                days[impression.date]["clicks"], days[impression.date]["views"]
            )
            days[impression.date]["ecpm"] = calculate_ecpm(
                days[impression.date]["cost"], days[impression.date]["views"]
            )

        report["days"] = list(days.values())

        report["total"]["views"] = sum(day["views"] for day in report["days"])
        report["total"]["clicks"] = sum(day["clicks"] for day in report["days"])
        report["total"]["cost"] = sum(day["cost"] for day in report["days"])
        report["total"]["ctr"] = calculate_ctr(
            report["total"]["clicks"], report["total"]["views"]
        )
        report["total"]["ecpm"] = calculate_ecpm(
            report["total"]["cost"], report["total"]["views"]
        )

        return report


class Flight(TimeStampedModel, IndestructibleModel):

    """
    A flight is a collection of :py:class:`~Advertisement` objects.

    Effectively a flight is a single "ad buy". So if an advertiser wants to
    buy $2000 worth of ads at $2 CPC and run 5 variations, they would have 5
    :py:class:`~Advertisement` objects in a single :py:class:`~Flight`.
    Flights are associated with a :py:class:`~Campaign` and so they have a
    single advertiser.

    At this level, we control:

    * Sold clicks (maximum clicks across all ads in this flight)
    * CPC/CPM which could be 0
    * Targeting parameters (programming language, geo, etc)
    * Start and end date (the end date is a soft target)
    * Whether the flight is live or not

    Since flights contain important historical data around tracking how we bill
    and report to customers, they cannot be deleted once created.
    """

    HIGHEST_PRIORITY_MULTIPLIER = 1000000
    LOWEST_PRIORITY_MULTIPLIER = 1

    name = models.CharField(_("Name"), max_length=200)
    slug = models.SlugField(_("Flight Slug"), max_length=200)
    start_date = models.DateField(
        _("Start Date"),
        default=datetime.date.today,
        db_index=True,
        help_text=_("This ad will not be shown before this date"),
    )
    end_date = models.DateField(
        _("End Date"),
        default=default_flight_end_date,
        help_text=_("The target end date for the ad (it may go after this date)"),
    )
    live = models.BooleanField(_("Live"), default=False)
    priority_multiplier = models.IntegerField(
        _("Priority Multiplier"),
        default=LOWEST_PRIORITY_MULTIPLIER,
        validators=[
            MinValueValidator(LOWEST_PRIORITY_MULTIPLIER),
            MaxValueValidator(HIGHEST_PRIORITY_MULTIPLIER),
        ],
        help_text="Multiplies chance of showing this flight's ads [{},{}]".format(
            LOWEST_PRIORITY_MULTIPLIER, HIGHEST_PRIORITY_MULTIPLIER
        ),
    )

    # CPC
    cpc = models.DecimalField(
        _("Cost Per Click"), max_digits=5, decimal_places=2, default=0
    )
    sold_clicks = models.PositiveIntegerField(_("Sold Clicks"), default=0)

    # CPM
    cpm = models.DecimalField(
        _("Cost Per 1k Impressions"), max_digits=5, decimal_places=2, default=0
    )
    sold_impressions = models.PositiveIntegerField(_("Sold Impressions"), default=0)

    campaign = models.ForeignKey(
        Campaign, related_name="flights", on_delete=models.PROTECT
    )

    targeting_parameters = JSONField(
        _("Targeting parameters"),
        blank=True,
        null=True,
        validators=[TargetingParametersValidator()],
    )

    # Denormalized fields
    total_views = models.PositiveIntegerField(
        default=0, help_text=_("Views across all ads in this flight")
    )
    total_clicks = models.PositiveIntegerField(
        default=0, help_text=_("Clicks across all ads in this flight")
    )

    class Meta:
        ordering = ("name",)

    def __str__(self):
        """Simple override."""
        return self.name

    @property
    def included_countries(self):
        if not self.targeting_parameters:
            return []
        return self.targeting_parameters.get("include_countries", [])

    @property
    def included_state_provinces(self):
        if not self.targeting_parameters:
            return []
        return self.targeting_parameters.get("include_state_provinces", [])

    @property
    def included_metro_codes(self):
        if not self.targeting_parameters:
            return []
        return self.targeting_parameters.get("include_metro_codes", [])

    @property
    def excluded_countries(self):
        if not self.targeting_parameters:
            return []
        return self.targeting_parameters.get("exclude_countries", [])

    @property
    def included_keywords(self):
        if not self.targeting_parameters:
            return []
        return self.targeting_parameters.get("include_keywords", [])

    @property
    def excluded_keywords(self):
        if not self.targeting_parameters:
            return []
        return self.targeting_parameters.get("exclude_keywords", [])

    @property
    def state(self):
        today = get_ad_day().date()
        if self.live and self.start_date <= today:
            return _("Current")
        if self.end_date > today:
            return _("Upcoming")
        return _("Past")

    def get_include_countries_display(self):
        included_country_codes = self.included_countries
        countries_dict = dict(countries)
        return [countries_dict.get(cc, "Unknown") for cc in included_country_codes]

    def get_exclude_countries_display(self):
        excluded_country_codes = self.excluded_countries
        countries_dict = dict(countries)
        return [countries_dict.get(cc, "Unknown") for cc in excluded_country_codes]

    def show_to_geo(self, country_code, state_province_code=None, metro_code=None):
        """
        Check if a flight is valid for a given country code.

        A ``country_code`` of ``None`` (meaning the user's country is unknown)
        will not match a flight with any ``include_countries`` but wont be
        excluded from any ``exclude_countries``
        """
        if self.included_countries and country_code not in self.included_countries:
            return False
        if (
            self.included_state_provinces
            and state_province_code not in self.included_state_provinces
        ):
            return False
        if self.included_metro_codes and metro_code not in self.included_metro_codes:
            return False
        if self.excluded_countries and country_code in self.excluded_countries:
            return False

        return True

    def show_to_keywords(self, keywords):
        """
        Check if a flight is valid for a given keywords.

        If *any* keywords match the included list, it should be shown.
        If *any* keywords are in the excluded list, it should not be shown.
        """
        keyword_set = set(keywords)
        if self.included_keywords:
            # If no keywords from the page in the include list, don't show this flight
            if not keyword_set.intersection(self.included_keywords):
                return False

        if self.excluded_keywords:
            # If any keyworks from the page in the exclude list, don't show this flight
            if keyword_set.intersection(self.excluded_keywords):
                return False

        return True

    def show_to_mobile(self, is_mobile):
        """Check if a flight is valid for this traffic based on mobile/non-mobile."""
        if not self.targeting_parameters:
            return True

        mobile_traffic_targeting = self.targeting_parameters.get("mobile_traffic")
        if mobile_traffic_targeting == "exclude" and is_mobile:
            return False
        if mobile_traffic_targeting == "only" and not is_mobile:
            return False

        return True

    def sold_days(self):
        # Add one to count both the start and end day
        return max(0, (self.end_date - self.start_date).days) + 1

    def days_remaining(self):
        """Number of days left in a flight."""
        return max(0, (self.end_date - get_ad_day().date()).days)

    def views_today(self):
        # Check for a cached value that would come from an annotated queryset
        if hasattr(self, "flight_views_today"):
            return self.flight_views_today or 0

        aggregation = AdImpression.objects.filter(
            advertisement__in=self.advertisements.all(), date=get_ad_day().date()
        ).aggregate(total_views=models.Sum("views"))["total_views"]

        # The aggregation can be `None` if there are no impressions
        return aggregation or 0

    def clicks_today(self):
        # Check for a cached value that would come from an annotated queryset
        if hasattr(self, "flight_clicks_today"):
            return self.flight_clicks_today or 0

        aggregation = AdImpression.objects.filter(
            advertisement__in=self.advertisements.all(), date=get_ad_day().date()
        ).aggregate(total_clicks=models.Sum("clicks"))["total_clicks"]

        # The aggregation can be `None` if there are no impressions
        return aggregation or 0

    def views_needed_today(self):
        if (
            not self.live
            or self.views_remaining() <= 0
            or self.start_date > get_ad_day().date()
        ):
            return 0

        if self.days_remaining() > 0:
            flight_remaining_percentage = self.days_remaining() / self.sold_days()

            # This is how many views should be remaining this far in the flight
            flight_views_pace = int(self.sold_impressions * flight_remaining_percentage)

            return max(0, self.views_remaining() - flight_views_pace)

        return self.views_remaining()

    def clicks_needed_today(self):
        """Calculates clicks needed based on the impressions this flight's ads have."""
        if (
            not self.live
            or self.clicks_remaining() <= 0
            or self.start_date > get_ad_day().date()
        ):
            return 0

        if self.days_remaining() > 0:
            flight_remaining_percentage = self.days_remaining() / self.sold_days()

            # This is how many clicks we should have remaining this far in the flight
            flight_clicks_pace = int(self.sold_clicks * flight_remaining_percentage)

            return max(0, self.clicks_remaining() - flight_clicks_pace)

        return self.clicks_remaining()

    def weighted_clicks_needed_today(self):
        """
        Calculates clicks needed taking into account a flight's priority.

        For the purpose of clicks needed, 1000 impressions = 1 click (for CPM ads)
        """
        impressions_needed = 0

        # This is naive but we are counting a click as being worth 1,000 views
        impressions_needed += math.ceil(self.views_needed_today() / 1000.0)
        impressions_needed += self.clicks_needed_today()

        return impressions_needed * self.priority_multiplier

    def clicks_remaining(self):
        return max(0, self.sold_clicks - self.total_clicks)

    def views_remaining(self):
        return max(0, self.sold_impressions - self.total_views)

    def value_remaining(self):
        """Value ($) remaining on this ad flight."""
        value_clicks_remaining = float(self.clicks_remaining() * self.cpc)
        value_views_remaining = float(self.views_remaining() * self.cpm) / 1000.0
        return value_clicks_remaining + value_views_remaining

    def projected_total_value(self):
        """Total value ($) assuming all sold impressions and clicks are delivered."""
        projected_value_clicks = float(self.sold_clicks * self.cpc)
        projected_value_views = float(self.sold_impressions * self.cpm) / 1000.0
        return projected_value_clicks + projected_value_views

    def daily_reports(
        self, start_date=None, end_date=None, name_filter=None, inactive=True
    ):
        """
        Generates a report of clicks, views, & cost for a given time period for the Flight.

        :param start_date: the start date to generate the report (or all time)
        :param end_date: the end date for the report (ignored if no `start_date`)
        :param name_filter: ignore ads that don't match the specified string
        :param inactive: if True, show inactive ads in addition to live ones
        :return: A dictionary containing a list of days for the report and an aggregated total
        """
        report = {"days": [], "total": {}}

        impressions = AdImpression.objects.filter(advertisement__flight=self)
        if name_filter:
            impressions = impressions.filter(advertisement__name__icontains=name_filter)
        if not inactive:
            impressions = impressions.filter(advertisement__live=True)
        if start_date:
            impressions = impressions.filter(date__gte=start_date)
            if end_date:
                impressions = impressions.filter(date__lte=end_date)
        impressions = impressions.select_related(
            "advertisement", "advertisement__flight"
        )

        days = OrderedDict()
        for impression in impressions:
            if impression.date not in days:
                days[impression.date] = defaultdict(int)

            days[impression.date]["date"] = impression.date
            days[impression.date]["views"] += impression.views
            days[impression.date]["clicks"] += impression.clicks
            days[impression.date]["cost"] += (
                impression.clicks * float(impression.advertisement.flight.cpc)
            ) + (impression.views * float(impression.advertisement.flight.cpm) / 1000.0)
            days[impression.date]["ctr"] = calculate_ctr(
                days[impression.date]["clicks"], days[impression.date]["views"]
            )
            days[impression.date]["ecpm"] = calculate_ecpm(
                days[impression.date]["cost"], days[impression.date]["views"]
            )

        report["days"] = days.values()

        report["total"]["views"] = sum(day["views"] for day in report["days"])
        report["total"]["clicks"] = sum(day["clicks"] for day in report["days"])
        report["total"]["cost"] = sum(day["cost"] for day in report["days"])
        report["total"]["ctr"] = calculate_ctr(
            report["total"]["clicks"], report["total"]["views"]
        )
        report["total"]["ecpm"] = calculate_ecpm(
            report["total"]["cost"], report["total"]["views"]
        )

        return report

    def ad_reports(self, start_date=None, end_date=None):
        """
        Generates a report broken down by advertisement in the given time period.

        :param start_date: the start date to generate the report (or all time)
        :param end_date: the end date for the report (ignored if no `start_date`)
        :return: A list of ads and their daily report for all ads in the time period.
        """
        ad_reports = []

        for ad in self.advertisements.prefetch_related("ad_types"):
            report = ad.daily_reports(start_date=start_date, end_date=end_date)
            if report["total"]["views"]:
                ad_reports.append((ad, report))

        return ad_reports


class AdType(TimeStampedModel, models.Model):

    """
    A type of advertisement including such parameters as the amount of text and images size.

    Many ad types are industry standards from the Interactive Advertising Bureau (IAB).
    Some publishers prefer native ads that are custom sized for their needs.

    See https://www.iab.com/newadportfolio/
    """

    name = models.CharField(_("Name"), max_length=200)
    slug = models.SlugField(_("Slug"), max_length=200)

    # image specifications
    # image_height/width of null means it accepts any value (not recommended)
    has_image = models.BooleanField(_("Has image?"), default=True)
    image_width = models.PositiveIntegerField(blank=True, null=True)
    image_height = models.PositiveIntegerField(blank=True, null=True)

    # text specifications
    has_text = models.BooleanField(_("Has text?"), default=True)
    max_text_length = models.PositiveIntegerField(
        blank=True, null=True, help_text=_("Max length does not include HTML tags")
    )
    allowed_html_tags = models.CharField(
        _("Allowed HTML tags"),
        blank=True,
        max_length=255,
        default="a b strong i em code",
        help_text=_("Space separated list of allowed HTML tag names"),
    )

    default_enabled = models.BooleanField(
        default=False,
        help_text=_(
            "Whether this ad type should default to checked when advertisers are creating ads"
        ),
    )

    template = models.TextField(
        _("Ad template"),
        blank=True,
        null=True,
        help_text=_("Override the template for rendering this ad type"),
    )

    description = models.CharField(
        max_length=255,
        blank=True,
        default="",
        help_text=_("A short description of the ad type to guide advertisers."),
    )
    order = models.PositiveSmallIntegerField(default=0)

    class Meta:
        ordering = ("order", "name")

    def __str__(self):
        """Simple override."""
        return self.name


class Advertisement(TimeStampedModel, IndestructibleModel):

    """
    A single advertisement creative.

    Multiple ads are organized into a :py:class:`~Flight` which has details
    common across the ad such as targeting and desired number of clicks.

    At this level, we store:

    * The HTML for the ad
    * An optional image to go with the ad
    * The display type of the ad (footer, sidebar, etc.)
    * Whether the ad is "live"
    * The link to the advertisers landing page

    Since ads contain important historical data around tracking how we bill
    and report to customers, they cannot be deleted once created.
    """

    name = models.CharField(_("Name"), max_length=200)
    slug = models.SlugField(_("Slug"), max_length=200)
    text = models.TextField(
        _("Text"),
        blank=True,
        help_text=_("Different ad types have different text requirements"),
    )
    # Supports simple variables like ${publisher} and ${advertisement}
    # using string.Template syntax
    link = models.URLField(_("Link URL"), max_length=255)
    image = models.ImageField(
        _("Image"),
        max_length=255,
        upload_to="images/%Y/%m/",
        blank=True,
        null=True,
        help_text=_("Sized according to the ad type"),
    )
    live = models.BooleanField(_("Live"), default=False)
    flight = models.ForeignKey(
        Flight, related_name="advertisements", on_delete=models.PROTECT
    )

    # Deprecated - this will be removed
    ad_type = models.ForeignKey(
        AdType, blank=True, null=True, default=None, on_delete=models.PROTECT
    )

    ad_types = models.ManyToManyField(
        AdType,
        related_name="advertisements",
        blank=True,
        help_text=_("Possible ways this ad will be displayed"),
    )

    class Meta:
        ordering = ("slug", "-live")

    def __str__(self):
        """Simple override."""
        return self.name

    def incr(self, impression_type, publisher, div_id=None, ad_type=None):
        """Add to the number of times this action has been performed, stored in the DB."""
        assert impression_type in IMPRESSION_TYPES
        day = get_ad_day().date()

        # Ensure that an impression object exists for today
        impression, _ = self.impressions.get_or_create(publisher=publisher, date=day)
        AdImpression.objects.filter(pk=impression.pk).update(
            **{impression_type: models.F(impression_type) + 1}
        )

        # Only store div_id when publisher has it enabled, and old defaults aren't present
        if (
            div_id
            and ad_type
            and publisher.record_placements
            and not re.search(r"rtd-\w{8}|ad_\w{8}", div_id)
        ):
            placement_impression, _ = self.placement_impressions.get_or_create(
                publisher=publisher, date=day, div_id=div_id, ad_type=ad_type
            )
            PlacementImpression.objects.filter(pk=placement_impression.pk).update(
                **{impression_type: models.F(impression_type) + 1}
            )

        # TODO: Add more denormalized impression tables

        # Update the denormalized fields on the Flight
        if impression_type == VIEWS:
            Flight.objects.filter(pk=self.flight_id).update(
                total_views=models.F("total_views") + 1
            )
        elif impression_type == CLICKS:
            Flight.objects.filter(pk=self.flight_id).update(
                total_clicks=models.F("total_clicks") + 1
            )

    def _record_base(self, request, model, publisher, url, keywords, div_id, ad_type):
        """
        Save the actual AdBase model to the database.

        This is used for all subclasses,
        so we need to keep all the data passed in generic.
        """
        ip_address = get_client_ip(request)
        user_agent = get_client_user_agent(request)
        client_id = get_client_id(request)
        parsed_ua = parse(user_agent)

        if model != Click and settings.ADSERVER_DO_NOT_TRACK:
            # For compliance with DNT,
            # we can't store UAs indefinitely from a user merely browsing
            user_agent = None

        # Get country data for this request
        country = None
        if hasattr(request, "geo"):
            # This is set in all API requests that use the GeoIpMixin
            country = request.geo.country_code
        else:
            geo_data = get_geolocation(ip_address)
            if geo_data:
                country = geo_data["country_code"]

        obj = model.objects.create(
            date=timezone.now(),
            publisher=publisher,
            ip=anonymize_ip_address(ip_address),
            user_agent=user_agent,
            client_id=client_id,
            country=country,
            url=url,
            # Derived user agent data
            browser_family=parsed_ua.browser.family,
            os_family=parsed_ua.os.family,
            is_bot=parsed_ua.is_bot,
            is_mobile=parsed_ua.is_mobile,
            # Client Data
            keywords=keywords if keywords else None,  # Don't save empty lists
            div_id=div_id,
            ad_type=ad_type,
            # Page info
            advertisement=self,
        )
        return obj

    def track_impression(self, request, impression_type, publisher, url, offer):
        if impression_type not in (CLICKS, VIEWS):
            raise RuntimeError("Impression must be either a click or a view")

        if impression_type == CLICKS:
            self.track_click(request, publisher, url, offer)
        elif impression_type == VIEWS:
            self.track_view(request, publisher, url, offer)

    def track_click(self, request, publisher, url, offer):
        """Store click data in the DB."""
        self.incr(CLICKS, publisher, div_id=offer.div_id, ad_type=offer.ad_type)
        return self._record_base(
            request=request,
            model=Click,
            publisher=publisher,
            url=url,
            keywords=offer.keywords,
            div_id=offer.div_id,
            ad_type=offer.ad_type,
        )

    def track_view(self, request, publisher, url, offer):
        """
        Store view data in the DB.

        Views are only stored if ``settings.ADSERVER_RECORD_VIEWS=True``
        or a publisher has the ``Publisher.record_views`` flag set.
        For a large scale ad server, writing a database record per ad view
        is not feasible
        """
        self.incr(VIEWS, publisher, div_id=offer.div_id, ad_type=offer.ad_type)

        if settings.ADSERVER_RECORD_VIEWS or publisher.record_views:
            return self._record_base(
                request=request,
                model=View,
                publisher=publisher,
                url=url,
                keywords=offer.keywords,
                div_id=offer.div_id,
                ad_type=offer.ad_type,
            )

        log.debug("Not recording ad view.")
        return None

    def offer_ad(self, request, publisher, ad_type_slug, div_id, keywords):
        """
        Offer to display this ad on a specific publisher and a specific display (ad type).

        Tracks an offer in the database to save data about it and compare against view.
        """
        ad_type = AdType.objects.filter(slug=ad_type_slug).first()
        referrer = request.META.get("HTTP_REFERER")

        self.incr(OFFERS, publisher, div_id=div_id, ad_type=ad_type)
        offer = self._record_base(
            request=request,
            model=Offer,
            publisher=publisher,
            url=referrer,
            keywords=keywords,
            div_id=div_id,
            ad_type=ad_type,
        )

        nonce = offer.pk

        view_url = generate_absolute_url(
            "view-proxy", kwargs={"advertisement_id": self.pk, "nonce": nonce}
        )

        click_url = generate_absolute_url(
            "click-proxy", kwargs={"advertisement_id": self.pk, "nonce": nonce}
        )

        # This required unescaping HTML entities that bleach escapes,
        # allowing it to be used outside of HTML contexts.
        # https://github.com/mozilla/bleach/issues/192
        body = html.unescape(bleach.clean(self.text, tags=[], strip=True))

        return {
            "id": self.slug,
            "text": self.text,
            "body": body,
            "html": self.render_ad(ad_type, click_url=click_url, view_url=view_url),
            "image": self.image.url if self.image else None,
            "link": click_url,
            "view_url": view_url,
            "nonce": nonce,
            "display_type": ad_type_slug,
            "campaign_type": self.flight.campaign.campaign_type,
        }

    def is_valid_offer(self, impression_type, offer):
        """
        Returns true if this nonce (from ``offer_ad``) is valid for a given impression type.

        A nonce is valid if it was generated recently (hasn't timed out)
        and hasn't already been used.
        """
        four_hours_ago = timezone.now() - datetime.timedelta(hours=4)
        if offer.date < four_hours_ago:
            return False

        if impression_type == VIEWS:
            return offer.viewed is False
        if impression_type == CLICKS:
            return offer.viewed is True and offer.clicked is False

        return False

    def invalidate_nonce(self, impression_type, nonce):
        if impression_type == VIEWS:
            Offer.objects.filter(id=nonce).update(viewed=True)
        if impression_type == CLICKS:
            Offer.objects.filter(id=nonce).update(clicked=True)

    def view_ratio(self, day=None):
        if not day:
            day = get_ad_day()
        impression = self.impressions.get_or_create(date=day)[0]
        return impression.view_ratio

    def click_ratio(self, day=None):
        if not day:
            day = get_ad_day()
        impression = self.impressions.get_or_create(date=day)[0]
        return impression.click_ratio

    def clicks_today(self, day=None):
        return self.clicks_shown_today(day)

    def clicks_shown_today(self, day=None):
        if not day:
            day = get_ad_day()
        impression = self.impressions.get_or_create(date=day)[0]
        return float(impression.clicks)

    def views_shown_today(self, day=None):
        if not day:
            day = get_ad_day()
        impression = self.impressions.get_or_create(date=day)[0]
        return float(impression.views)

    def total_views(self):
        aggregate = self.impressions.aggregate(models.Sum("views"))["views__sum"]
        if aggregate:
            return aggregate
        return 0

    def total_clicks(self):
        aggregate = self.impressions.aggregate(models.Sum("clicks"))["clicks__sum"]
        if aggregate:
            return aggregate
        return 0

    def total_click_ratio(self):
        return calculate_ctr(self.total_clicks(), self.total_views())

    def daily_reports(self, start_date=None, end_date=None):
        """
        Generates a report of clicks, views, & cost for a given time period for this ad.

        :param start_date: the start date to generate the report (or all time)
        :param end_date: the end date for the report (ignored if no `start_date`)
        :return: A dictionary containing a list of days for the report
            and an aggregated total
        """
        report = {"days": [], "total": {}}

        impressions = self.impressions

        if start_date:
            impressions = impressions.filter(date__gte=start_date)
            if end_date:
                impressions = impressions.filter(date__lte=end_date)
        else:
            impressions = impressions.all()

        days = OrderedDict()
        for impression in impressions:
            if impression.date not in days:
                days[impression.date] = defaultdict(int)

            days[impression.date]["date"] = impression.date
            days[impression.date]["views"] += impression.views
            days[impression.date]["clicks"] += impression.clicks
            days[impression.date]["cost"] += (
                impression.clicks * float(impression.advertisement.flight.cpc)
            ) + (impression.views * float(impression.advertisement.flight.cpm) / 1000.0)
            days[impression.date]["ctr"] = calculate_ctr(
                days[impression.date]["clicks"], days[impression.date]["views"]
            )
            days[impression.date]["ecpm"] = calculate_ecpm(
                days[impression.date]["cost"], days[impression.date]["views"]
            )

        report["days"] = days.values()

        report["total"]["views"] = sum(day["views"] for day in report["days"])
        report["total"]["clicks"] = sum(day["clicks"] for day in report["days"])
        report["total"]["cost"] = sum(day["cost"] for day in report["days"])
        report["total"]["ctr"] = calculate_ctr(
            report["total"]["clicks"], report["total"]["views"]
        )

        return report

    def country_click_breakdown(self, start_date, end_date=None):
        report = Counter()

        clicks = self.clicks.filter(date__gte=start_date)
        if end_date:
            clicks = clicks.filter(date__lte=end_date)

        for click in clicks:
            country = "Unknown"

            if click.country:
                country = str(click.country.name)
            report[country] += 1

        return report

    def render_links(self, link=None):
        """
        Include the link in the html text.

        Does not include any callouts such as "ads served ethically"
        """
        url = link or self.link
        return mark_safe(
            self.text.replace(
                "<a>", '<a href="%s" rel="nofollow" target="_blank">' % url
            )
        )

    def render_ad(self, ad_type, click_url=None, view_url=None):
        """Render the ad as HTML including any proxy links for collecting view/click metrics."""
        if not ad_type:
            # Render by the first ad type for this ad
            # This is only used to preview the ad
            ad_type = self.ad_types.all().first()

        if ad_type and ad_type.template:
            # Check if the ad type has a specific template
            template = engines["django"].from_string(ad_type.template)
        else:
            # Otherwise get the default template
            # Don't do this by default as searching for a template is expensive
            template = get_template("adserver/advertisement.html")

        return template.render(
            {
                "ad": self,
                "image_url": self.image.url if self.image else None,
                "link_url": click_url or self.link,
                "view_url": view_url,
                "text_as_html": self.render_links(link=click_url),
            }
        ).strip()


class BaseImpression(TimeStampedModel, models.Model):

    """Statistics for tracking."""

    date = models.DateField(_("Date"))

    # Offers include cases where the server returned an ad
    # but the client didn't load it
    # or the client didn't qualify as a view (staff, blocklisted, etc.)
    offers = models.PositiveIntegerField(
        _("Offers"),
        default=0,
        help_text=_(
            "The number of times an ad was proposed by the ad server. "
            "The client may not load the ad (a view) for a variety of reasons "
        ),
    )

    # Views & Clicks don't count actions that are blocklisted, done by staff, bots, etc.
    views = models.PositiveIntegerField(
        _("Views"),
        default=0,
        help_text=_("Number of times the ad was legitimately viewed"),
    )
    clicks = models.PositiveIntegerField(
        _("Clicks"),
        default=0,
        help_text=_("Number of times the ad was legitimately clicked"),
    )

    class Meta:
        abstract = True

    @property
    def view_ratio(self):
        if self.offers == 0:
            return 0  # Don't divide by 0
        return float(float(self.views) / float(self.offers) * 100)

    @property
    def click_ratio(self):
        if self.views == 0:
            return 0  # Don't divide by 0
        return "%.3f" % float(float(self.clicks) / float(self.views) * 100)


class AdImpression(BaseImpression):

    """
    Track stats around how successful this ad has been.

    Indexed one per ad per day per publisher.
    """

    publisher = models.ForeignKey(
        Publisher, null=True, blank=True, on_delete=models.PROTECT
    )
    advertisement = models.ForeignKey(
        Advertisement, related_name="impressions", on_delete=models.PROTECT
    )

    class Meta:
        ordering = ("-date",)
        unique_together = ("publisher", "advertisement", "date")
        verbose_name_plural = _("Ad impressions")

    def __str__(self):
        """Simple override."""
        return "%s on %s" % (self.advertisement, self.date)


class PlacementImpression(BaseImpression):

    """
    Create an index of placements for ads.

    Indexed one per ad/publisher/placement per day.
    """

    div_id = models.CharField(max_length=255, null=True, blank=True)
    ad_type = models.ForeignKey(
        AdType, related_name="placement_impressions", on_delete=models.PROTECT
    )
    publisher = models.ForeignKey(
        Publisher, related_name="placement_impressions", on_delete=models.PROTECT
    )
    advertisement = models.ForeignKey(
        Advertisement, related_name="placement_impressions", on_delete=models.PROTECT
    )

    class Meta:
        ordering = ("-date",)
        unique_together = ("publisher", "advertisement", "date", "div_id", "ad_type")
        verbose_name_plural = _("Placement impressions")

    def __str__(self):
        """Simple override."""
        return "Placement %s of %s on %s" % (self.div_id, self.advertisement, self.date)


class AdBase(TimeStampedModel, IndestructibleModel):

    """A base class for data on ad views and clicks."""

    date = models.DateTimeField(_("Impression date"))

    publisher = models.ForeignKey(
        Publisher, null=True, blank=True, on_delete=models.PROTECT
    )

    # This field is overridden in subclasses
    advertisement = models.ForeignKey(
        Advertisement,
        max_length=255,
        related_name="clicks_or_views",
        on_delete=models.PROTECT,
    )

    # User Data
    ip = models.GenericIPAddressField(_("Ip Address"))  # should be anonymized
    user_agent = models.CharField(
        _("User Agent"), max_length=1000, blank=True, null=True
    )
    client_id = models.CharField(_("Client ID"), max_length=1000, blank=True, null=True)
    country = CountryField(null=True)
    url = models.CharField(_("Page URL"), max_length=10000, blank=True, null=True)

    # Fields derived from the user agent - these should not be user identifiable
    browser_family = models.CharField(
        _("Browser Family"), max_length=1000, blank=True, null=True, default=None
    )
    os_family = models.CharField(
        _("Operating System Family"),
        max_length=1000,
        blank=True,
        null=True,
        default=None,
    )

    # Client data
    keywords = JSONField(_("Keyword targeting for this view"), blank=True, null=True)
    div_id = models.CharField(_("Div id"), blank=True, null=True, max_length=100)
    ad_type = models.ForeignKey(
        AdType, blank=True, null=True, default=None, on_delete=models.PROTECT
    )

    is_bot = models.BooleanField(default=False)
    is_mobile = models.BooleanField(default=False)
    is_refunded = models.BooleanField(default=False)

    impression_type = None

    class Meta:
        abstract = True

    def __str__(self):
        """Simple override."""
        return "%s on %s (%s)" % (self._meta.object_name, self.advertisement, self.url)

    def get_absolute_url(self):
        return self.url

    @transaction.atomic
    def refund(self):
        """Refund this view or click."""
        if self.is_refunded:
            # Prevent double refunding
            return False

        # Update the denormalized aggregate impression object
        impression = self.advertisement.impressions.get(
            publisher=self.publisher, date=self.date.date()
        )
        AdImpression.objects.filter(pk=impression.pk).update(
            **{self.impression_type: models.F(self.impression_type) - 1}
        )

        # Update the denormalized impressions on the Flight
        if self.impression_type == VIEWS:
            Flight.objects.filter(pk=self.advertisement.flight_id).update(
                total_views=models.F("total_views") - 1
            )
        elif self.impression_type == CLICKS:
            Flight.objects.filter(pk=self.advertisement.flight_id).update(
                total_clicks=models.F("total_clicks") - 1
            )

        self.is_refunded = True
        self.save()

        return True


class Click(AdBase):

    """Contains data on ad clicks."""

    advertisement = models.ForeignKey(
        Advertisement, max_length=255, related_name="clicks", on_delete=models.PROTECT
    )
    impression_type = CLICKS


class View(AdBase):

    """Contains data on ad views."""

    advertisement = models.ForeignKey(
        Advertisement, max_length=255, related_name="views", on_delete=models.PROTECT
    )
    impression_type = VIEWS


class Offer(AdBase):

    """Contains data on ad views."""

    # Use an ok user-facing pk value
    id = models.UUIDField(primary_key=True, default=uuid.uuid4, editable=False)

    advertisement = models.ForeignKey(
        Advertisement, max_length=255, related_name="offers", on_delete=models.PROTECT
    )
    impression_type = OFFERS

    # Invalidation logic
    viewed = models.BooleanField(_("Offer was viewed"), default=False)
    clicked = models.BooleanField(_("Offer was clicked"), default=False)

    class Meta:
        # This is needed because we can't sort on pk to get the created ordering
        ordering = ("-date",)


class PublisherPayout(TimeStampedModel):

    """Details on historical publisher payouts."""

    id = models.UUIDField(primary_key=True, default=uuid.uuid4, editable=False)
    publisher = models.ForeignKey(
        Publisher, related_name="payouts", on_delete=models.PROTECT
    )
    amount = models.DecimalField(_("Amount"), max_digits=8, decimal_places=2, default=0)
    date = models.DateTimeField(_("Payout date"))
    method = models.CharField(
        max_length=100,
        choices=PUBLISHER_PAYOUT_METHODS,
        blank=True,
        null=True,
        default=None,
    )
    note = models.TextField(
        _("Note"),
        blank=True,
        null=True,
        help_text=_("A publisher-visible note about the payout"),
    )
    attachment = models.FileField(
        _("Attachment"),
        max_length=255,
        upload_to="payouts/%Y/%m/",
        blank=True,
        null=True,
        help_text=_("A publisher-visible attachment such as a receipt"),
    )

    class Meta:
        # This is 'date' instead of '-date' to make `first()` and `last()` work properly
        ordering = ("date",)

    def __str__(self):
        """Simple override."""
        return "%s to %s" % (self.amount, self.publisher)

    @property
    def attachment_filename(self):
        if self.attachment and self.attachment.name:
            return self.attachment.name.split("/")[-1]

        return None

    def get_absolute_url(self):
        return reverse(
            "publisher_payout",
            kwargs={"publisher_slug": self.publisher.slug, "pk": self.pk},
        )<|MERGE_RESOLUTION|>--- conflicted
+++ resolved
@@ -206,11 +206,7 @@
         return []
 
     def daily_reports(
-<<<<<<< HEAD
-        self, start_date=None, end_date=None, campaign_type=None, div_id=None
-=======
-        self, start_date=None, end_date=None, campaign_type=None, advertiser=None
->>>>>>> a1249794
+        self, start_date=None, end_date=None, campaign_type=None, div_id=None, advertiser=None
     ):
         """
         Generates a report of clicks, views, & cost for a given time period for the Publisher.
