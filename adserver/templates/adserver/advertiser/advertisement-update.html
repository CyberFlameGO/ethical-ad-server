{% extends "adserver/base.html" %}

{% load i18n %}
{% load static %}
{% load humanize %}
{% load crispy_forms_tags %}


{% block title %}{% trans 'Advertisement: ' %}{{ advertisement.name }}{% endblock %}


{% block breadcrumbs %}
  {{ block.super }}
  <li class="breadcrumb-item">{{ advertiser }}</li>
  <li class="breadcrumb-item"><a href="{% url 'flight_list' advertiser.slug %}">{% trans 'Flights' %}</a></li>
  <li class="breadcrumb-item"><a href="{% url 'flight_detail' advertiser.slug advertisement.flight.slug %}">{{ advertisement.flight.name }}</a></li>
  <li class="breadcrumb-item active"><a href="{% url 'advertisement_detail' advertiser.slug advertisement.flight.slug advertisement.slug %}">{{ advertisement.name }}</a></li>
{% endblock breadcrumbs %}


{% block content_container %}

<h1>{% block heading %}{% trans 'Advertisement: ' %}{{ advertisement.name }}{% endblock heading %}</h1>

<div class="row">

  <div class="col-md">
    {% crispy form form.helper %}
  </div>

  {# Preview the ad in all its ad types #}
  <div class="col-md ml-md-5">
<<<<<<< HEAD
    <h5>{% trans 'Preview' %}</h5>
    {% include "adserver/includes/ad-preview.html" %}
=======
    <h5>{% trans 'Previews' %}</h5>

    {% for preview in previews %}
      <div class="advertisement-preview">
        <div class="mx-auto">{{ preview | safe }}</div>
      </div>
    {% endfor %}
>>>>>>> 7c462ca4
  </div>

</div>

{% endblock content_container %}<|MERGE_RESOLUTION|>--- conflicted
+++ resolved
@@ -4,6 +4,7 @@
 {% load static %}
 {% load humanize %}
 {% load crispy_forms_tags %}
+{% load ad_extras %}
 
 
 {% block title %}{% trans 'Advertisement: ' %}{{ advertisement.name }}{% endblock %}
@@ -30,18 +31,11 @@
 
   {# Preview the ad in all its ad types #}
   <div class="col-md ml-md-5">
-<<<<<<< HEAD
     <h5>{% trans 'Preview' %}</h5>
-    {% include "adserver/includes/ad-preview.html" %}
-=======
-    <h5>{% trans 'Previews' %}</h5>
 
-    {% for preview in previews %}
-      <div class="advertisement-preview">
-        <div class="mx-auto">{{ preview | safe }}</div>
-      </div>
+    {% for ad_type in advertisement.ad_types.all %}
+      {% include "adserver/includes/ad-preview.html" %}
     {% endfor %}
->>>>>>> 7c462ca4
   </div>
 
 </div>
