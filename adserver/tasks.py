--- conflicted
+++ resolved
@@ -1,10 +1,7 @@
 """Celery tasks for the ad server."""
 import datetime
-<<<<<<< HEAD
 import io
 import json
-=======
->>>>>>> 18f0558b
 import logging
 from collections import defaultdict
 
