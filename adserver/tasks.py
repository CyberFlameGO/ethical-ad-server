--- conflicted
+++ resolved
@@ -650,7 +650,6 @@
                     )
 
 
-<<<<<<< HEAD
 @app.task(time_limit=60 * 60 * 4)
 def archive_offers(day=None, delete=False):
     """
@@ -684,7 +683,8 @@
         "adserver/slack/generic-message.slack",
         {"text": f"Offers archived for {start_date:%Y-%m-%d}... :date:"},
     )
-=======
+
+
 @app.task()
 def run_publisher_importers():
     """
@@ -693,5 +693,4 @@
     This is done nightly to ensure imported data is up to date.
     """
     # PSF is the only importer for now..
-    psf.run_import(sync=True)
->>>>>>> f424c987
+    psf.run_import(sync=True)